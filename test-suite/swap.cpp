--- conflicted
+++ resolved
@@ -297,7 +297,7 @@
 
     using namespace swap_test;
 
-    const auto & iborcoupon_settings = IborCoupon::Settings::instance();
+    bool usingAtParCoupons = IborCoupon::Settings::instance().usingAtParCoupons();
 
     CommonVars vars;
 
@@ -315,20 +315,7 @@
                     << "    calculated: " << swap->numberOfLegs() << "\n"
                     << "    expected:   " << 2);
 
-<<<<<<< HEAD
-    Real cachedNPV =
-#ifdef QL_USE_INDEXED_COUPON
-        -5.872342992212;
-#else
-        -5.872863313209;
-#endif
-=======
-    Real cachedNPV;  
-    if (iborcoupon_settings.usingAtParCoupons())
-        cachedNPV = -5.872863313209;
-    else
-        cachedNPV = -5.872342992212;
->>>>>>> 43f60171
+    Real cachedNPV = usingAtParCoupons ? -5.872863313209 : -5.872342992212;
 
     if (std::fabs(swap->NPV()-cachedNPV) > 1.0e-11)
         BOOST_ERROR("failed to reproduce cached swap value:\n"
