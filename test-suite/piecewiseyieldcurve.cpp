--- conflicted
+++ resolved
@@ -1506,8 +1506,6 @@
 
     auto* suite = BOOST_TEST_SUITE("Piecewise yield curve tests");
 
-    const auto & iborcoupon_settings = IborCoupon::Settings::instance();
-
     // unstable
     //suite->add(QUANTLIB_TEST_CASE(
     //             &PiecewiseYieldCurveTest::testLogCubicDiscountConsistency));
@@ -1548,22 +1546,17 @@
     suite->add(QUANTLIB_TEST_CASE(
                &PiecewiseYieldCurveTest::testSwapRateHelperSpotDate));
 
-<<<<<<< HEAD
-#ifndef QL_USE_INDEXED_COUPON
-=======
-    if (iborcoupon_settings.usingAtParCoupons()) {
->>>>>>> 43f60171
+    if (IborCoupon::Settings::instance().usingAtParCoupons()) {
         // This regression test didn't work with indexed coupons anyway.
-        suite->add(QUANTLIB_TEST_CASE(
-               &PiecewiseYieldCurveTest::testBadPreviousCurve));
-#endif
+        suite->add(QUANTLIB_TEST_CASE(&PiecewiseYieldCurveTest::testBadPreviousCurve));
+    }
 
     suite->add(QUANTLIB_TEST_CASE(&PiecewiseYieldCurveTest::testConstructionWithExplicitBootstrap));
     suite->add(QUANTLIB_TEST_CASE(&PiecewiseYieldCurveTest::testLargeRates));
 
-#ifndef QL_USE_INDEXED_COUPON
-    suite->add(QUANTLIB_TEST_CASE(&PiecewiseYieldCurveTest::testGlobalBootstrap));
-#endif
+    if (IborCoupon::Settings::instance().usingAtParCoupons()) {
+        suite->add(QUANTLIB_TEST_CASE(&PiecewiseYieldCurveTest::testGlobalBootstrap));
+    }
 
     suite->add(QUANTLIB_TEST_CASE(&PiecewiseYieldCurveTest::testIterativeBootstrapRetries));
 
