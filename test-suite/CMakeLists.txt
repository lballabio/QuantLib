file (GLOB TEST_SUITE_FILES "*.hpp" "*.cpp")
set(BENCHMARK_FILES "main.cpp" "quantlibbenchmark.cpp" "americanoption.cpp" "asianoptions.cpp" "barrieroption.cpp"
       "basketoption.cpp" "batesmodel.cpp" "convertiblebonds.cpp" "digitaloption.cpp" "dividendoption.cpp"
       "europeanoption.cpp" "fdheston.cpp" "hestonmodel.cpp" "interpolations.cpp" "jumpdiffusion.cpp"
       "marketmodel_smm.cpp" "marketmodel_cms.cpp" "lowdiscrepancysequences.cpp" "quantooption.cpp" "riskstats.cpp"
       "shortratemodels.cpp" "utilities.cpp" "utilities.hpp" "swaptionvolstructuresutilities.hpp")

# these do not appear in vcproj
list(REMOVE_ITEM TEST_SUITE_FILES ${CMAKE_CURRENT_SOURCE_DIR}/quantlibbenchmark.cpp)

if (USE_BOOST_DYNAMIC_LIBRARIES)
    add_definitions(-DBOOST_TEST_DYN_LINK)
endif()

find_package (Boost COMPONENTS unit_test_framework REQUIRED)

set (TEST quantlib-test-suite)
add_executable (${TEST} ${TEST_SUITE_FILES})
target_link_libraries (${TEST} ${QL_LINK_LIBRARY} ${Boost_LIBRARIES})
set_property(TARGET ${TEST} PROPERTY PROJECT_LABEL "testsuite")

<<<<<<< HEAD
install(TARGETS ${TEST}
        RUNTIME DESTINATION bin
        PERMISSIONS OWNER_READ OWNER_WRITE OWNER_EXECUTE GROUP_READ GROUP_EXECUTE WORLD_READ WORLD_EXECUTE
        )

=======
>>>>>>> 53af24d3
set (BENCHMARK quantlib-benchmark)
add_executable (${BENCHMARK} ${BENCHMARK_FILES})
target_link_libraries (${BENCHMARK} ${QL_LINK_LIBRARY} ${Boost_LIBRARIES})
set_property(TARGET ${BENCHMARK} PROPERTY PROJECT_LABEL "benchmark")

enable_testing ()
add_test (${TEST} ${TEST})
<|MERGE_RESOLUTION|>--- conflicted
+++ resolved
@@ -19,18 +19,10 @@
 target_link_libraries (${TEST} ${QL_LINK_LIBRARY} ${Boost_LIBRARIES})
 set_property(TARGET ${TEST} PROPERTY PROJECT_LABEL "testsuite")
 
-<<<<<<< HEAD
 install(TARGETS ${TEST}
         RUNTIME DESTINATION bin
         PERMISSIONS OWNER_READ OWNER_WRITE OWNER_EXECUTE GROUP_READ GROUP_EXECUTE WORLD_READ WORLD_EXECUTE
         )
 
-=======
->>>>>>> 53af24d3
-set (BENCHMARK quantlib-benchmark)
-add_executable (${BENCHMARK} ${BENCHMARK_FILES})
-target_link_libraries (${BENCHMARK} ${QL_LINK_LIBRARY} ${Boost_LIBRARIES})
-set_property(TARGET ${BENCHMARK} PROPERTY PROJECT_LABEL "benchmark")
-
 enable_testing ()
 add_test (${TEST} ${TEST})
