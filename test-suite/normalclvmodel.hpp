/* -*- mode: c++; tab-width: 4; indent-tabs-mode: nil; c-basic-offset: 4 -*- */

/*
 Copyright (C) 2016 Klaus Spanderen

 This file is part of QuantLib, a free-software/open-source library
 for financial quantitative analysts and developers - http://quantlib.org/

 QuantLib is free software: you can redistribute it and/or modify it
 under the terms of the QuantLib license.  You should have received a
 copy of the license along with this program; if not, please email
 <quantlib-dev@lists.sf.net>. The license is also available online at
 <http://quantlib.org/license.shtml>.

 This program is distributed in the hope that it will be useful, but WITHOUT
 ANY WARRANTY; without even the implied warranty of MERCHANTABILITY or FITNESS
 FOR A PARTICULAR PURPOSE.  See the license for more details.
*/

#ifndef quantlib_test_normal_clv_model_hpp
#define quantlib_test_normal_clv_model_hpp

#include <boost/test/unit_test.hpp>
#include "speedlevel.hpp"

class NormalCLVModelTest {
   public:
    static void testBSCumlativeDistributionFunction();
    static void testHestonCumlativeDistributionFunction();
    static void testIllustrative1DExample();
    static void testMonteCarloBSOptionPricing();
    static void testMoustacheGraph();
<<<<<<< HEAD
    static void testOrnsteinUhlenbeckVanillaDelta();
    static boost::unit_test_framework::test_suite* experimental();
=======
    static boost::unit_test_framework::test_suite* experimental(SpeedLevel);
>>>>>>> 39339260
};


#endif<|MERGE_RESOLUTION|>--- conflicted
+++ resolved
@@ -30,12 +30,8 @@
     static void testIllustrative1DExample();
     static void testMonteCarloBSOptionPricing();
     static void testMoustacheGraph();
-<<<<<<< HEAD
     static void testOrnsteinUhlenbeckVanillaDelta();
-    static boost::unit_test_framework::test_suite* experimental();
-=======
     static boost::unit_test_framework::test_suite* experimental(SpeedLevel);
->>>>>>> 39339260
 };
 
 
