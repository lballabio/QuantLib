name: CMake build
on: [push, pull_request]
jobs:
  cmake-linux:
    runs-on: ubuntu-latest
    steps:
    - uses: actions/checkout@v4
    - name: Setup
      run: |
        sudo rm /etc/apt/sources.list.d/microsoft-prod.list
        sudo apt update
        sudo apt install -y libboost-dev ccache ninja-build
    - name: Cache
      uses: hendrikmuhs/ccache-action@v1.2
      with:
        key: cmake-linux-ci-build-${{ github.ref }}
        restore-keys: |
          cmake-linux-ci-build-${{ github.ref }}
          cmake-linux-ci-build-refs/heads/master
          cmake-linux-ci-build-
    - name: Compile
      run: |
        mkdir build
        cd build
        cmake .. -GNinja -DBOOST_ROOT=/usr -DCMAKE_BUILD_TYPE=Release -DQL_COMPILE_WARNING_AS_ERROR=ON -DCMAKE_CXX_COMPILER_LAUNCHER=ccache -L
        cmake --build . --verbose
        sudo cmake --install .
        sudo ldconfig
    - name: Test
      run: |
        quantlib-test-suite --log_level=message
<<<<<<< HEAD
=======
    - name: Run benchmark
      run: |
        quantlib-benchmark --size=1
  cmake-linux-with-options:
    runs-on: ubuntu-latest
    steps:
    - uses: actions/checkout@v4
    - name: Setup
      run: |
        sudo rm /etc/apt/sources.list.d/microsoft-prod.list
        sudo apt update
        sudo apt install -y libboost-all-dev ccache ninja-build
    - name: Cache
      uses: hendrikmuhs/ccache-action@v1.2
      with:
        key: cmake-linux-ci-opts-${{ github.ref }}
        restore-keys: |
          cmake-linux-ci-opts-${{ github.ref }}
          cmake-linux-ci-opts-refs/heads/master
          cmake-linux-ci-opts-
    - name: Compile
      run: |
        cmake --preset linux-ci-build-with-nonstandard-options -L
        cd build/linux-ci-build-with-nonstandard-options
        cmake --build . --verbose
        sudo cmake --build . --target install
    - name: Test
      run: |
        quantlib-test-suite --log_level=message
>>>>>>> ba368102
  cmake-win:
    runs-on: windows-2022
    steps:
    - uses: actions/checkout@v4
    - name: Cache
      uses: hendrikmuhs/ccache-action@v1.2
      with:
        key: cmake-windows-ci-build-${{ github.ref }}
        restore-keys: |
          cmake-windows-ci-build-${{ github.ref }}
          cmake-windows-ci-build-refs/heads/master
          cmake-windows-ci-build-
        variant: sccache
    - name: Setup
      run: |
        $Url = "https://boostorg.jfrog.io/artifactory/main/release/1.85.0/binaries/boost_1_85_0-msvc-14.3-64.exe"
        (New-Object System.Net.WebClient).DownloadFile($Url, "$RUNNER_TEMP\boost.exe")
        Start-Process -Wait -FilePath "$RUNNER_TEMP\boost.exe" "/SILENT","/SP-","/SUPPRESSMSGBOXES","/DIR=C:\local\boost"
        $Url = "https://github.com/ninja-build/ninja/releases/download/v1.11.1/ninja-win.zip"
        (New-Object System.Net.WebClient).DownloadFile($Url, "$RUNNER_TEMP\ninja-win.zip")
        Expand-Archive -Path "$RUNNER_TEMP\ninja-win.zip" -DestinationPath C:\local\ninja
        Add-Content $env:GITHUB_PATH "C:\local\ninja"
    - name: Compile
      env:
        BOOST_ROOT: C:\local\boost
      shell: cmd
      run: |
        mkdir build
        cd build
        call "C:\Program Files\Microsoft Visual Studio\2022\Enterprise\Vc\Auxiliary\Build\vcvarsall.bat" amd64 -vcvars_ver=14.3 || exit 1
        cmake .. -GNinja -DCMAKE_BUILD_TYPE=Release -DQL_COMPILE_WARNING_AS_ERROR=ON -DCMAKE_CXX_COMPILER_LAUNCHER=sccache -L
        cmake --build . --verbose
        cmake --install .
        dir ql\*.lib
    - name: Test
      run: |
        & "C:\Program Files (x86)\QuantLib\bin\quantlib-test-suite" --log_level=message
  cmake-macos:
    runs-on: macos-latest
    steps:
    - uses: actions/checkout@v4
    - name: Setup
      env:
        HOMEBREW_NO_INSTALLED_DEPENDENTS_CHECK: 1
      run: |
        brew install boost ccache ninja
    - name: Cache
      uses: hendrikmuhs/ccache-action@v1.2
      with:
        key: cmake-macos-ci-${{ github.ref }}
        restore-keys: |
          cmake-macos-ci-${{ github.ref }}
          cmake-macos-ci-refs/heads/master
          cmake-macos-ci-
    - name: Compile
      run: |
        mkdir build
        cd build
        cmake .. -DCMAKE_BUILD_TYPE=Release -DQL_COMPILE_WARNING_AS_ERROR=ON -DCMAKE_CXX_COMPILER_LAUNCHER=ccache -GNinja -L
        cmake --build . --verbose
        sudo cmake --install .
    - name: Test
      run: |
        DYLD_LIBRARY_PATH=/usr/local/lib quantlib-test-suite --log_level=message<|MERGE_RESOLUTION|>--- conflicted
+++ resolved
@@ -29,38 +29,9 @@
     - name: Test
       run: |
         quantlib-test-suite --log_level=message
-<<<<<<< HEAD
-=======
     - name: Run benchmark
       run: |
         quantlib-benchmark --size=1
-  cmake-linux-with-options:
-    runs-on: ubuntu-latest
-    steps:
-    - uses: actions/checkout@v4
-    - name: Setup
-      run: |
-        sudo rm /etc/apt/sources.list.d/microsoft-prod.list
-        sudo apt update
-        sudo apt install -y libboost-all-dev ccache ninja-build
-    - name: Cache
-      uses: hendrikmuhs/ccache-action@v1.2
-      with:
-        key: cmake-linux-ci-opts-${{ github.ref }}
-        restore-keys: |
-          cmake-linux-ci-opts-${{ github.ref }}
-          cmake-linux-ci-opts-refs/heads/master
-          cmake-linux-ci-opts-
-    - name: Compile
-      run: |
-        cmake --preset linux-ci-build-with-nonstandard-options -L
-        cd build/linux-ci-build-with-nonstandard-options
-        cmake --build . --verbose
-        sudo cmake --build . --target install
-    - name: Test
-      run: |
-        quantlib-test-suite --log_level=message
->>>>>>> ba368102
   cmake-win:
     runs-on: windows-2022
     steps:
