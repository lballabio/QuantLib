--- conflicted
+++ resolved
@@ -261,12 +261,7 @@
             shared_ptr<BondHelper> helper =
                 fittingMethod_->curve_->bondHelpers_[i];
 
-<<<<<<< HEAD
             shared_ptr<Bond> bond = helper->bond();
-=======
-            boost::shared_ptr<Bond> bond =
-                            fittingMethod_->curve_->bondHelpers_[i]->bond();
->>>>>>> 4a6fab22
             Date bondSettlement = bond->settlementDate();
 
             // CleanPrice_i = sum( cf_k * d(t_k) ) - accruedAmount
