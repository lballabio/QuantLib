--- conflicted
+++ resolved
@@ -217,10 +217,6 @@
         } else {
             BusinessDayConvention bdc = schedule_.businessDayConvention();
             Date ref = schedule_.calendar().advance(end, -schedule_.tenor(), bdc, schedule_.endOfMonth());
-<<<<<<< HEAD
-
-=======
->>>>>>> 8270f640
             InterestRate r(rate.rate(),
                            firstPeriodDC_.empty() ? rate.dayCounter()
                                                   : firstPeriodDC_,
