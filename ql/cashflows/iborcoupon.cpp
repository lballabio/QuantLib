/* -*- mode: c++; tab-width: 4; indent-tabs-mode: nil; c-basic-offset: 4 -*- */

/*
 Copyright (C) 2007 Giorgio Facchinetti
 Copyright (C) 2007 Cristina Duminuco
 Copyright (C) 2010, 2011 Ferdinando Ametrano
 Copyright (C) 2017 Joseph Jeisman
 Copyright (C) 2017 Fabrice Lecuyer

 This file is part of QuantLib, a free-software/open-source library
 for financial quantitative analysts and developers - http://quantlib.org/

 QuantLib is free software: you can redistribute it and/or modify it
 under the terms of the QuantLib license.  You should have received a
 copy of the license along with this program; if not, please email
 <quantlib-dev@lists.sf.net>. The license is also available online at
 <http://quantlib.org/license.shtml>.

 This program is distributed in the hope that it will be useful, but WITHOUT
 ANY WARRANTY; without even the implied warranty of MERCHANTABILITY or FITNESS
 FOR A PARTICULAR PURPOSE.  See the license for more details.
*/

#include <ql/cashflows/capflooredcoupon.hpp>
#include <ql/cashflows/cashflowvectors.hpp>
#include <ql/cashflows/couponpricer.hpp>
#include <ql/cashflows/iborcoupon.hpp>
#include <ql/indexes/interestrateindex.hpp>
#include <ql/termstructures/yieldtermstructure.hpp>
#include <utility>

namespace QuantLib {

<<<<<<< HEAD
=======
    void IborCoupon::createAtParCoupons() {
        Settings::instance().createAtParCoupons();
    }

    void IborCoupon::createIndexedCoupons() {
        Settings::instance().createIndexedCoupons();
    }

    bool IborCoupon::usingAtParCoupons() {
        return Settings::instance().usingAtParCoupons();
    }

>>>>>>> 43f60171
    IborCoupon::IborCoupon(const Date& paymentDate,
                           Real nominal,
                           const Date& startDate,
                           const Date& endDate,
                           Natural fixingDays,
                           const ext::shared_ptr<IborIndex>& iborIndex,
                           Real gearing,
                           Spread spread,
                           const Date& refPeriodStart,
                           const Date& refPeriodEnd,
                           const DayCounter& dayCounter,
                           bool isInArrears,
                           const Date& exCouponDate)
    : FloatingRateCoupon(paymentDate, nominal, startDate, endDate,
                         fixingDays, iborIndex, gearing, spread,
                         refPeriodStart, refPeriodEnd,
                         dayCounter, isInArrears, exCouponDate),
      iborIndex_(iborIndex) {
        fixingDate_ = fixingDate();
    }

<<<<<<< HEAD
    void IborCoupon::initializeCachedData() const {
        auto p = ext::dynamic_pointer_cast<IborCouponPricer>(pricer_);
        QL_REQUIRE(p, "IborCoupon: pricer not set or not derived from IborCouponPricer");
        p->initializeCachedData(*this);
    }

    const Date& IborCoupon::fixingValueDate() const {
        initializeCachedData();
        return fixingValueDate_;
    }

    const Date& IborCoupon::fixingEndDate() const {
        initializeCachedData();
        return fixingEndDate_;
    }

    const Date& IborCoupon::fixingMaturityDate() const {
        initializeCachedData();
        return fixingMaturityDate_;
    }
=======
        const Calendar& fixingCalendar = index_->fixingCalendar();
        Natural indexFixingDays = index_->fixingDays();

        fixingValueDate_ = fixingCalendar.advance(
            fixingDate_, indexFixingDays, Days);

        if (Settings::instance().usingAtParCoupons()) {
            if (isInArrears_)
                fixingEndDate_ = index_->maturityDate(fixingValueDate_);
            else { // par coupon approximation
                Date nextFixingDate = fixingCalendar.advance(
                    accrualEndDate_, -static_cast<Integer>(fixingDays_), Days);
                fixingEndDate_ = fixingCalendar.advance(
                    nextFixingDate, indexFixingDays, Days);
                // make sure the estimation period contains at least one day
                fixingEndDate_ = std::max(fixingEndDate_, fixingValueDate_ + 1);
            }
        } else {
            fixingEndDate_ = index_->maturityDate(fixingValueDate_);
        }
>>>>>>> 43f60171

    Real IborCoupon::spanningTime() const {
        initializeCachedData();
        return spanningTime_;
    }

    Real IborCoupon::spanningTimeIndexMaturity() const {
        initializeCachedData();
        return spanningTimeIndexMaturity_;
    }

    Rate IborCoupon::indexFixing() const {

        initializeCachedData();

        /* instead of just returning index_->fixing(fixingValueDate_)
           its logic is duplicated here using a specialized iborIndex
           forecastFixing overload which
           1) allows to save date/time recalculations, and
           2) takes into account par coupon needs
        */
        Date today = QuantLib::Settings::instance().evaluationDate();

        if (fixingDate_>today)
            return iborIndex_->forecastFixing(fixingValueDate_,
                                              fixingEndDate_,
                                              spanningTime_);

        if (fixingDate_<today ||
            QuantLib::Settings::instance().enforcesTodaysHistoricFixings()) {
            // do not catch exceptions
            Rate result = index_->pastFixing(fixingDate_);
            QL_REQUIRE(result != Null<Real>(),
                       "Missing " << index_->name() << " fixing for " << fixingDate_);
            return result;
        }

        try {
            Rate result = index_->pastFixing(fixingDate_);
            if (result!=Null<Real>())
                return result;
            else
                ;   // fall through and forecast
        } catch (Error&) {
                ;   // fall through and forecast
        }
        return iborIndex_->forecastFixing(fixingValueDate_,
                                          fixingEndDate_,
                                          spanningTime_);
    }

    void IborCoupon::setPricer(const ext::shared_ptr<FloatingRateCouponPricer>& pricer) {
        cachedDataIsInitialized_ = false;
        FloatingRateCoupon::setPricer(pricer);
    }

    void IborCoupon::accept(AcyclicVisitor& v) {
        auto* v1 = dynamic_cast<Visitor<IborCoupon>*>(&v);
        if (v1 != nullptr)
            v1->visit(*this);
        else
            FloatingRateCoupon::accept(v);
    }


    void IborCoupon::Settings::createAtParCoupons() {
         usingAtParCoupons_ = true;
    }

    void IborCoupon::Settings::createIndexedCoupons() {
         usingAtParCoupons_ = false;
    }

    bool IborCoupon::Settings::usingAtParCoupons() const {
        return usingAtParCoupons_;
    }

    IborLeg::IborLeg(Schedule schedule, ext::shared_ptr<IborIndex> index)
    : schedule_(std::move(schedule)), index_(std::move(index)), paymentAdjustment_(Following),
      paymentLag_(0), paymentCalendar_(Calendar()), inArrears_(false), zeroPayments_(false),
      exCouponPeriod_(Period()), exCouponCalendar_(Calendar()), exCouponAdjustment_(Unadjusted),
      exCouponEndOfMonth_(false) {}

    IborLeg& IborLeg::withNotionals(Real notional) {
        notionals_ = std::vector<Real>(1,notional);
        return *this;
    }

    IborLeg& IborLeg::withNotionals(const std::vector<Real>& notionals) {
        notionals_ = notionals;
        return *this;
    }

    IborLeg& IborLeg::withPaymentDayCounter(const DayCounter& dayCounter) {
        paymentDayCounter_ = dayCounter;
        return *this;
    }

    IborLeg& IborLeg::withPaymentAdjustment(BusinessDayConvention convention) {
        paymentAdjustment_ = convention;
        return *this;
    }

    IborLeg& IborLeg::withPaymentLag(Natural lag) {
        paymentLag_ = lag;
        return *this;
    }

    IborLeg& IborLeg::withPaymentCalendar(const Calendar& cal) {
        paymentCalendar_ = cal;
        return *this;
    }

    IborLeg& IborLeg::withFixingDays(Natural fixingDays) {
        fixingDays_ = std::vector<Natural>(1,fixingDays);
        return *this;
    }

    IborLeg& IborLeg::withFixingDays(const std::vector<Natural>& fixingDays) {
        fixingDays_ = fixingDays;
        return *this;
    }

    IborLeg& IborLeg::withGearings(Real gearing) {
        gearings_ = std::vector<Real>(1,gearing);
        return *this;
    }

    IborLeg& IborLeg::withGearings(const std::vector<Real>& gearings) {
        gearings_ = gearings;
        return *this;
    }

    IborLeg& IborLeg::withSpreads(Spread spread) {
        spreads_ = std::vector<Spread>(1,spread);
        return *this;
    }

    IborLeg& IborLeg::withSpreads(const std::vector<Spread>& spreads) {
        spreads_ = spreads;
        return *this;
    }

    IborLeg& IborLeg::withCaps(Rate cap) {
        caps_ = std::vector<Rate>(1,cap);
        return *this;
    }

    IborLeg& IborLeg::withCaps(const std::vector<Rate>& caps) {
        caps_ = caps;
        return *this;
    }

    IborLeg& IborLeg::withFloors(Rate floor) {
        floors_ = std::vector<Rate>(1,floor);
        return *this;
    }

    IborLeg& IborLeg::withFloors(const std::vector<Rate>& floors) {
        floors_ = floors;
        return *this;
    }

    IborLeg& IborLeg::inArrears(bool flag) {
        inArrears_ = flag;
        return *this;
    }

    IborLeg& IborLeg::withZeroPayments(bool flag) {
        zeroPayments_ = flag;
        return *this;
    }

	IborLeg& IborLeg::withExCouponPeriod(const Period& period,
                                         const Calendar& cal,
                                         BusinessDayConvention convention,
                                         bool endOfMonth) {
        exCouponPeriod_ = period;
        exCouponCalendar_ = cal;
        exCouponAdjustment_ = convention;
        exCouponEndOfMonth_ = endOfMonth;
        return *this;
	}

    IborLeg& IborLeg::useIndexedCoupon(boost::optional<bool> useIndexedCoupon) {
        useIndexedCoupon_ = useIndexedCoupon;
        return *this;
    }

    IborLeg::operator Leg() const {

        Leg leg = FloatingLeg<IborIndex, IborCoupon, CappedFlooredIborCoupon>(
                         schedule_, notionals_, index_, paymentDayCounter_,
                         paymentAdjustment_, fixingDays_, gearings_, spreads_,
                         caps_, floors_, inArrears_, zeroPayments_, paymentLag_, paymentCalendar_, 
			             exCouponPeriod_, exCouponCalendar_, exCouponAdjustment_, exCouponEndOfMonth_);

        if (caps_.empty() && floors_.empty() && !inArrears_) {
            ext::shared_ptr<IborCouponPricer> pricer = ext::make_shared<BlackIborCouponPricer>(
                Handle<OptionletVolatilityStructure>(),
                BlackIborCouponPricer::TimingAdjustment::Black76,
                Handle<Quote>(ext::make_shared<SimpleQuote>(1.0)), useIndexedCoupon_);
            setCouponPricer(leg, pricer);
        }

        return leg;
    }

}<|MERGE_RESOLUTION|>--- conflicted
+++ resolved
@@ -31,21 +31,6 @@
 
 namespace QuantLib {
 
-<<<<<<< HEAD
-=======
-    void IborCoupon::createAtParCoupons() {
-        Settings::instance().createAtParCoupons();
-    }
-
-    void IborCoupon::createIndexedCoupons() {
-        Settings::instance().createIndexedCoupons();
-    }
-
-    bool IborCoupon::usingAtParCoupons() {
-        return Settings::instance().usingAtParCoupons();
-    }
-
->>>>>>> 43f60171
     IborCoupon::IborCoupon(const Date& paymentDate,
                            Real nominal,
                            const Date& startDate,
@@ -67,7 +52,6 @@
         fixingDate_ = fixingDate();
     }
 
-<<<<<<< HEAD
     void IborCoupon::initializeCachedData() const {
         auto p = ext::dynamic_pointer_cast<IborCouponPricer>(pricer_);
         QL_REQUIRE(p, "IborCoupon: pricer not set or not derived from IborCouponPricer");
@@ -88,28 +72,6 @@
         initializeCachedData();
         return fixingMaturityDate_;
     }
-=======
-        const Calendar& fixingCalendar = index_->fixingCalendar();
-        Natural indexFixingDays = index_->fixingDays();
-
-        fixingValueDate_ = fixingCalendar.advance(
-            fixingDate_, indexFixingDays, Days);
-
-        if (Settings::instance().usingAtParCoupons()) {
-            if (isInArrears_)
-                fixingEndDate_ = index_->maturityDate(fixingValueDate_);
-            else { // par coupon approximation
-                Date nextFixingDate = fixingCalendar.advance(
-                    accrualEndDate_, -static_cast<Integer>(fixingDays_), Days);
-                fixingEndDate_ = fixingCalendar.advance(
-                    nextFixingDate, indexFixingDays, Days);
-                // make sure the estimation period contains at least one day
-                fixingEndDate_ = std::max(fixingEndDate_, fixingValueDate_ + 1);
-            }
-        } else {
-            fixingEndDate_ = index_->maturityDate(fixingValueDate_);
-        }
->>>>>>> 43f60171
 
     Real IborCoupon::spanningTime() const {
         initializeCachedData();
