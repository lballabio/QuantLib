
Copyright (C) 2000, 2001, 2002, 2003 RiskMap srl

Copyright (C) 2001, 2002, 2003 Nicolas Di Césaré
Copyright (C) 2001, 2002, 2003 Sadruddin Rejeb

Copyright (C) 2002, 2003, 2004 Decillion Pty(Ltd)
Copyright (C) 2002, 2003, 2004, 2005, 2006, 2007, 2008, 2009, 2010, 2011, 2012, 2014, 2015 Ferdinando Ametrano

Copyright (C) 2003 Kawanishi Tomoya
Copyright (C) 2003 Niels Elken Sønderby
Copyright (C) 2003, 2004 Roman Gitlin
Copyright (C) 2003, 2004, 2005, 2006, 2007, 2008, 2009, 2010, 2011, 2012, 2014, 2015, 2016, 2017, 2018, 2019, 2020, 2021 StatPro Italia srl
Copyright (C) 2003, 2004, 2007 Neil Firth

Copyright (C) 2004 FIMAT Group
Copyright (C) 2004 Gianni Piolanti
Copyright (C) 2004 Jeff Yu
Copyright (C) 2004 M-Dimension Consulting Inc.
Copyright (C) 2004 Mike Parker
Copyright (C) 2004 Walter Penschke
Copyright (C) 2004, 2005, 2006, 2007, 2008, 2009, 2010, 2011, 2012, 2013, 2014, 2015, 2016, 2017, 2018, 2019, 2020, 2021, 2022, 2023, 2024, 2025 Klaus Spanderen

Copyright (C) 2005 Charles Whitmore
Copyright (C) 2005 Sercan Atalik
Copyright (C) 2005, 2006 Theo Boafo
Copyright (C) 2005, 2006, 2007 Joseph Wang
Copyright (C) 2005, 2006, 2007, 2009 Piter Dias
Copyright (C) 2005, 2006, 2008 Toyin Akin
Copyright (C) 2005, 2013 Gary Kennedy

Copyright (C) 2006 Richard Gould
Copyright (C) 2006 Silvia Frasson
Copyright (C) 2006 Warren Chou
Copyright (C) 2006 Yiping Chen
Copyright (C) 2006, 2007 Banca Profilo S.p.A.
Copyright (C) 2006, 2007 Chiara Fornarola
Copyright (C) 2006, 2007 Cristina Duminuco
Copyright (C) 2006, 2007 François du Vignaud
Copyright (C) 2006, 2007 Giorgio Facchinetti
Copyright (C) 2006, 2007 Katiuscia Manzoni
Copyright (C) 2006, 2007 Marco Bianchetti
Copyright (C) 2006, 2007 Mario Pucci
Copyright (C) 2006, 2007, 2008 Allen Kuo
Copyright (C) 2006, 2007, 2008, 2009, 2010 Mark Joshi
Copyright (C) 2006, 2007, 2008, 2009, 2012 Roland Lichters

Copyright (C) 2007 Affine Group Limited
Copyright (C) 2007 Gang Liang
Copyright (C) 2007 Richard Gomes
Copyright (C) 2007, 2008 Laurent Hoffmann
Copyright (C) 2007, 2008, 2009, 2010, 2011 Chris Kenyon

Copyright (C) 2008 Florent Grenier
Copyright (C) 2008 Francesca Mariani
Copyright (C) 2008 Francesco Zirilli
Copyright (C) 2008 Frank Hövermann
Copyright (C) 2008 J. Erik Radmall
Copyright (C) 2008 John Maiden
Copyright (C) 2008 Lorella Fatone
Copyright (C) 2008 Marek Glowacki
Copyright (C) 2008 Maria Cristina Recchioni
Copyright (C) 2008 Paul Farrington
Copyright (C) 2008 Piero Del Boca
Copyright (C) 2008 Roland Stamm
Copyright (C) 2008 Simon Ibbotson
Copyright (C) 2008 Yee Man Chan
Copyright (C) 2008, 2009 Andrea Odetti
Copyright (C) 2008, 2009 Andreas Gaida
Copyright (C) 2008, 2009, 2010, 2011, 2012, 2014 Master IMAFA - Polytech'Nice Sophia - Université de Nice Sophia Antipolis
Copyright (C) 2008, 2009, 2012, 2014 Ralph Schreyer
Copyright (C) 2008, 2009, 2014, 2015, 2016 Jose Aparicio
Copyright (C) 2008, 2011 Charles Chongseok Hyun

Copyright (C) 2009 Bernd Engelmann
Copyright (C) 2009 Bojan Nikolic
Copyright (C) 2009 Frédéric Degraeve
Copyright (C) 2009 Nathan Abbott
Copyright (C) 2009 Sun Xiuxin
Copyright (C) 2009 Sylvain Bertrand
Copyright (C) 2009, 2010 Dimitri Reiswich
Copyright (C) 2009, 2010, 2012 Liquidnet Holdings, Inc.
Copyright (C) 2009, 2024 Dirk Eddelbuettel

Copyright (C) 2010 Adrian O' Neill
Copyright (C) 2010 Alessandro Roveda
Copyright (C) 2010 DeriveXperts SAS
Copyright (C) 2010 Hachemi Benyahia
Copyright (C) 2010 Kakhkhor Abdijalilov
Copyright (C) 2010 Manas Bhatt
Copyright (C) 2010 Michael Heckl
Copyright (C) 2010 Robert Philipp
Copyright (C) 2010 Slava Mazur
Copyright (C) 2010 SunTrust Bank
Copyright (C) 2010, 2011, 2012, 2013, 2023 Andre Miemiec
Copyright (C) 2010, 2014 Cavit Hafizoglu

Copyright (C) 2011, 2013, 2014 Fabien Le Floc'h

Copyright (C) 2012 Mateusz Kapturski
Copyright (C) 2012 Samuel Tebege
Copyright (C) 2012 Simon Shakeshaft
Copyright (C) 2012 Édouard Tallent
Copyright (C) 2012, 2013 Grzegorz Andruszkiewicz
Copyright (C) 2012, 2013, 2014, 2015, 2016, 2017, 2018, 2023, 2024, 2025 Peter Caspers

Copyright (C) 2013 BGC Partners L.P.
Copyright (C) 2013 Chris Higgs
Copyright (C) 2013 Yue Tian
Copyright (C) 2013, 2014, 2015 Cheng Li

Copyright (C) 2014 Michal Kaut
Copyright (C) 2014, 2015 Bernd Lewerenz
Copyright (C) 2014, 2015 Johannes Göttker-Schnetmann
Copyright (C) 2014, 2015 Thema Consulting SA
Copyright (C) 2014, 2015, 2016 Michael von den Driesch
Copyright (C) 2014, 2015, 2016 Paolo Mazzocchi
Copyright (C) 2014, 2017 Francois Botha

Copyright (C) 2015 CompatibL
Copyright (C) 2015 Dmitri Nesteruk
Copyright (C) 2015 Maddalena Zanzi
Copyright (C) 2015 Riccardo Barone
Copyright (C) 2015, 2016 Andres Hernandez

Copyright (C) 2016 Nicholas Bertocchi
Copyright (C) 2016 Stefano Fondi
Copyright (C) 2016, 2017 Fabrice Lecuyer
Copyright (C) 2016, 2018, 2022 Quaternion Risk Management Ltd
Copyright (C) 2016, 2019, 2020 Eisuke Tani
<<<<<<< HEAD
=======
Copyright (C) 2016, 2020, 2022 Quaternion Risk Management Ltd
>>>>>>> 1daa40d0

Copyright (C) 2017 BN Algorithms Ltd
Copyright (C) 2017 Joseph Jeisman
Copyright (C) 2017 Paul Giltinan
Copyright (C) 2017 Werner Kuerzinger
Copyright (C) 2017, 2022 Oleg Kulkov

Copyright (C) 2018 Alexey Indiryakov
Copyright (C) 2018 Jose Garcia
Copyright (C) 2018 Matthias Groncki
Copyright (C) 2018 Matthias Lungwitz
Copyright (C) 2018 Roy Zywina
Copyright (C) 2018 Sebastian Schlenkrich
Copyright (C) 2018 Tom Anderson

Copyright (C) 2019 Aprexo Limited
Copyright (C) 2019 SoftSolutions! S.r.l.
Copyright (C) 2019 Wojciech Ślusarski

Copyright (C) 2020 Kline s.r.l.
Copyright (C) 2020 Leonardo Arcari
Copyright (C) 2020 Piotr Siejda
Copyright (C) 2020, 2021 Jack Gillett
Copyright (C) 2020, 2021 Lew Wei Hao
Copyright (C) 2020, 2021, 2022, 2023, 2025 Marcin Rybacki

Copyright (C) 2021 Anubhav Pandey
Copyright (C) 2021 Magnus Mencke
Copyright (C) 2021, 2022, 2023, 2024 Ralf Konrad Eckel
Copyright (C) 2021, 2022, 2023, 2024 Skandinaviska Enskilda Banken AB (publ)

Copyright (C) 2022, 2023 Ignacio Anguita
Copyright (C) 2022, 2023 Jonghee Lee

Copyright (C) 2023 Aditya Narayan Das
Copyright (C) 2023 Andrea Pellegatta
Copyright (C) 2023 Jonathan Sweemer
Copyright (C) 2023 Nathaniel Brough
Copyright (C) 2023 Paul Xi Cao

Copyright (C) 2024 Jacques du Toit
Copyright (C) 2024 Jongbong An

Copyright (C) 2025 Eugene Toder
Copyright (C) 2025 Hiroto Ogawa
Copyright (C) 2025 Kareem Fareed
Copyright (C) 2025 Paolo D'Elia
Copyright (C) 2025 Sotirios Papathanasopoulos
Copyright (C) 2025 Uzair Beg
Copyright (C) 2025 William Day

QuantLib includes code taken from Peter Jäckel's book "Monte Carlo
Methods in Finance".

QuantLib includes software developed by the University of Chicago,
as Operator of Argonne National Laboratory.

QuantLib includes a set of numbers provided by Stephen Joe and Frances
Kuo under a BSD-style license.


Redistribution and use in source and binary forms, with or without
modification, are permitted provided that the following conditions are met:

    Redistributions of source code must retain the above copyright notice,
    this list of conditions and the following disclaimer.

    Redistributions in binary form must reproduce the above copyright notice,
    this list of conditions and the following disclaimer in the documentation
    and/or other materials provided with the distribution.

    Neither the names of the copyright holders nor the names of the QuantLib
    Group and its contributors may be used to endorse or promote products
    derived from this software without specific prior written permission.

THIS SOFTWARE IS PROVIDED BY THE COPYRIGHT HOLDERS AND
CONTRIBUTORS "AS IS" AND ANY EXPRESS OR IMPLIED WARRANTIES,
INCLUDING, BUT NOT LIMITED TO, THE IMPLIED WARRANTIES OF
MERCHANTABILITY AND FITNESS FOR A PARTICULAR PURPOSE ARE
DISCLAIMED. IN NO EVENT SHALL THE COPYRIGHT HOLDERS OR
CONTRIBUTORS BE LIABLE FOR ANY DIRECT, INDIRECT, INCIDENTAL,
SPECIAL, EXEMPLARY, OR CONSEQUENTIAL DAMAGES (INCLUDING, BUT NOT
LIMITED TO, PROCUREMENT OF SUBSTITUTE GOODS OR SERVICES; LOSS OF
USE, DATA, OR PROFITS; OR BUSINESS INTERRUPTION) HOWEVER CAUSED
AND ON ANY THEORY OF LIABILITY, WHETHER IN CONTRACT, STRICT
LIABILITY, OR TORT (INCLUDING NEGLIGENCE OR OTHERWISE) ARISING IN
ANY WAY OUT OF THE USE OF THIS SOFTWARE, EVEN IF ADVISED OF THE
POSSIBILITY OF SUCH DAMAGE.<|MERGE_RESOLUTION|>--- conflicted
+++ resolved
@@ -128,10 +128,7 @@
 Copyright (C) 2016, 2017 Fabrice Lecuyer
 Copyright (C) 2016, 2018, 2022 Quaternion Risk Management Ltd
 Copyright (C) 2016, 2019, 2020 Eisuke Tani
-<<<<<<< HEAD
-=======
 Copyright (C) 2016, 2020, 2022 Quaternion Risk Management Ltd
->>>>>>> 1daa40d0
 
 Copyright (C) 2017 BN Algorithms Ltd
 Copyright (C) 2017 Joseph Jeisman
